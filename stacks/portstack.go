package stacks

import (
	"context"
	"errors"
	"fmt"
	"io"
	"log/slog"
	"net/netip"
	"runtime"
<<<<<<< HEAD
	"slices"
=======
>>>>>>> 8fa21508
	"strconv"
	"time"

	"github.com/soypat/seqs/eth"
	"github.com/soypat/seqs/eth/dhcp"
	"tinygo.org/x/drivers/netlink"
)

const (
	defaultMTU = 2048
	arpOpWait  = 0xffff
)

type ethernethandler = func(ehdr *eth.EthernetHeader, ethPayload []byte) error

type PortStackConfig struct {
	MaxOpenPortsUDP int
	MaxOpenPortsTCP int
	// GlobalHandler processes all incoming ethernet frames before they reach the port handlers.
	// If GlobalHandler returns an error the frame is discarded and PortStack.HandleEth returns the error.
<<<<<<< HEAD
	GlobalHandler ethernethandler
	Logger        *slog.Logger
=======
	// GlobalHandler ethernethandler
	Logger *slog.Logger
	MAC    [6]byte
>>>>>>> 8fa21508
	// MTU is the maximum transmission unit of the ethernet interface.
	MTU  uint16
	Link netlink.Netlinker
}

// NewPortStack creates a ready to use TCP/UDP Stack instance.
func NewPortStack(cfg PortStackConfig) *PortStack {
	s := &PortStack{}
	s.arpClient.stack = s
	// s.ip = cfg.IP.As4()
	s.portsUDP = make([]udpPort, cfg.MaxOpenPortsUDP)
	s.portsTCP = make([]tcpPort, cfg.MaxOpenPortsTCP)
	s.logger = cfg.Logger
	if cfg.MTU > defaultMTU {
		panic("please use a smaller MTU. max=" + strconv.Itoa(defaultMTU))
	}
	s.mtu = cfg.MTU
	s.link = cfg.Link
	s.link.NetNotify(s.Notify)
	s.link.RecvEthHandle(s.RecvEth)
	return s
}

var ErrFlagPending = io.ErrNoProgress

// PortStack implements partial TCP/UDP packet muxing to respective sockets with [PortStack.RcvEth].
// This implementation limits itself basic header validation and port matching.
// Users of PortStack are expected to implement connection state, packet buffering and retransmission logic.
//   - In the case of TCP this means implementing the TCP state machine.
//   - In the case of UDP PortStack should be enough to build  most applications.
//
// # Notes on PortStack handlers
//
//   - While PortStack.HandleEth has yet to find a outgoing packet it will look for
//     a port that has a pending packet or has been flagged as pending and call its handler.
//
//   - A call to a handler may or may not have an incoming packet ready to process.
//     When pkt.HasPacket() returns true then pkt contains an incoming packet to the port.
//
//   - When pkt.HasPacket() returns false the contents are undefined.
//
//   - Users can safely use pkt even if pkt.HasPacket() returns false.
//
//   - If the handler returns an error that is not ErrFlagPending then the port
//     is immediately closed.
//
//   - [io.EOF] and ErrFlagPending: When returned by handler data written is not discarded.
//     This means that the handler can write data and close port in same operation returning non-zero `n` and EOF.
//
//   - ErrFlagPending: When returned by the handler then the port is flagged as
//     pending and the written data is handled normally if there is any. If no data is written
//     the call to HandleEth proceeds looking for another port to handle.
//
//   - ErrFlagPending: When returned by the handler then for UDP/TCP implementations the
//     incoming packet argument `pkt` is flagged as not present in future calls to the handler in pkt.HasPacket calls.
//     The handler however can be aware of this fact and still use the pkt argument since the header+payload contents
//     are not modified by the stack.
type PortStack struct {
	link          netlink.Netlinker
	lastRx        time.Time
	lastRxSuccess time.Time
	lastTx        time.Time
	glob          ethernethandler
	logger        *slog.Logger
	portsUDP      []udpPort
	portsTCP      []tcpPort

	pendingUDPv4     uint32
	pendingTCPv4     uint32
	processedPackets uint32
	// droppedPackets counts amount of packets corresponding to TCP/UDP ports
	// that have been dropped due to the port requiring handling before admitting more packets.
	droppedPackets uint32
	// ARP state. See arp.go for detailed information on the ARP state machine.
	arpClient arpClient
	// Auxiliary struct to avoid allocations passed to global handler.
	auxEth eth.EthernetHeader
	mac    [6]byte
	ip     [4]byte
	mtu    uint16
	auxUDP UDPPacket
	auxTCP TCPPacket
	auxARP eth.ARPv4Header
}

// Common errors.
var (
	ErrDroppedPacket    = errors.New("dropped packet")
	errPacketExceedsMTU = errors.New("packet exceeds MTU")
	// errNotIPv4          = errors.New("require IPv4")
	errPacketSmol       = errors.New("packet too small")
	errTooShortTCPOrUDP = errors.New("packet too short to be TCP/UDP")
	errZeroPort         = errors.New("zero port in TCP/UDP")
	errBadTCPOffset     = errors.New("invalid TCP offset")
	errNilHandler       = errors.New("nil handler")
	errChecksumTCPorUDP = errors.New("invalid TCP/UDP checksum")
	errBadUDPLength     = errors.New("invalid UDP length")
	errInvalidIHL       = errors.New("invalid IP IHL")
	errIPVersion        = errors.New("IP version not supported")
	errUnknownIPProto   = errors.New("unknown IP protocol")

	errPortNoSpace        = errors.New("port limit reached")
	errPortNoneAvail      = errors.New("port unavailable")
	errPortNonexistent    = errors.New("port nonexistent")
	errBadIPTotalLenOrIHL = errors.New("bad IP TotalLength/IHL")
)

func (ps *PortStack) Addr() (netip.Addr, error) { return netip.AddrFrom4(ps.ip), nil }
func (ps *PortStack) SetAddr(addr netip.Addr) {
	if !addr.Is4() {
		panic("SetAddr only supports IPv4, or argument not initialized")
	}
	ps.ip = addr.As4()
}

<<<<<<< HEAD
func (ps *PortStack) MTU() uint16                 { return ps.mtu }
func (ps *PortStack) MAC() net.HardwareAddr       { return slices.Clone(ps.mac[:]) }
func (ps *PortStack) MACAs6() [6]byte             { return ps.mac }
func (ps *PortStack) SetMAC(mac net.HardwareAddr) { copy(ps.mac[:], mac) }
=======
func (ps *PortStack) MTU() uint16 { return ps.mtu }

func (ps *PortStack) MACAs6() [6]byte { return ps.mac }
>>>>>>> 8fa21508

// RecvEth validates an ethernet+ipv4 frame in payload. If it is OK then it
// defers response handling of the packets during a call to [Stack.HandleEth].
//
// If [Stack.HandleEth] is not called often enough prevent packet queue from
// filling up on a socket RecvEth will start to return [ErrDroppedPacket].
func (ps *PortStack) RecvEth(ethernetFrame []byte) (err error) {
	// defer ps.trace("RecvEth:end")
	var ihdr eth.IPv4Header
	payload := ethernetFrame
	if len(payload) < eth.SizeEthernetHeader+eth.SizeIPv4Header {
		return errPacketSmol
	} else if len(payload) > int(ps.mtu) {
		println("recv", payload, ps.mtu)
		return errPacketExceedsMTU
	}
	ps.trace("Stack.RecvEth:start", slog.Int("plen", len(payload)))
	ps.lastRx = ps.now()
	// Ethernet parsing block
	ps.auxEth = eth.DecodeEthernetHeader(payload)
	ehdr := &ps.auxEth
	if ps.glob != nil {
		err = ps.glob(&ps.auxEth, payload[eth.SizeEthernetHeader:])
		if err != nil {
			return err
		}
	}
	etype := ehdr.AssertType()
	if ehdr.Destination != eth.BroadcastHW6() && ehdr.Destination != ps.mac {
		return nil // Ignore packet, is not for us.
	} else if etype != eth.EtherTypeIPv4 && etype != eth.EtherTypeARP {
		return nil // Ignore Non-IPv4 packets.
	}

	if etype == eth.EtherTypeARP {
		if len(payload) < eth.SizeEthernetHeader+eth.SizeARPv4Header {
			return errPacketSmol
		}
		ps.auxARP = eth.DecodeARPv4Header(payload[eth.SizeEthernetHeader:])
		return ps.arpClient.recv(&ps.auxARP)
	}
	// IP parsing block.
	var ipOffset uint8
	ihdr, ipOffset = eth.DecodeIPv4Header(payload[eth.SizeEthernetHeader:])
	offset := eth.SizeEthernetHeader + ipOffset // Can be at most 14+60=74, so no overflow risk.
	end := eth.SizeEthernetHeader + ihdr.TotalLength
	switch {
	case ihdr.Version() != 4:
		return errIPVersion
	case ipOffset < eth.SizeIPv4Header:
		return errInvalidIHL

	case ps.ip != ihdr.Destination && ps.ip != [4]byte{}:
		return nil // Not for us.
	case uint16(offset) > end || int(offset) > len(payload) || int(end) > len(payload):
		return errBadIPTotalLenOrIHL
	case end > ps.mtu:
		return errPacketExceedsMTU
	}
	ipOptions := payload[eth.SizeEthernetHeader+eth.SizeIPv4Header : offset] // TODO add IPv4 options.
	payload = payload[offset:end]
	isDebug := ps.isLogEnabled(slog.LevelDebug)
	switch ihdr.Protocol {
	default:
		err = errUnknownIPProto
	case 17:
		// UDP (User Datagram Protocol).
		if len(ps.portsUDP) == 0 {
			break // No sockets.
		} else if len(payload) < eth.SizeUDPHeader {
			err = errTooShortTCPOrUDP
			break
		}
		uhdr := eth.DecodeUDPHeader(payload)
		if uhdr.DestinationPort == 0 || uhdr.SourcePort == 0 {
			err = errZeroPort
			break
		} else if uhdr.Length < 8 {
			err = errBadUDPLength
			break
		}

		payload = payload[eth.SizeUDPHeader:]
		gotsum := uhdr.CalculateChecksumIPv4(&ihdr, payload)
		if gotsum != uhdr.Checksum {
			err = errChecksumTCPorUDP
			break
		}

		port := findPort(ps.portsUDP, uhdr.DestinationPort)
		if port == nil {
			break // No socket listening on this port.
		}

		pkt := &ps.auxUDP
		if pkt == nil {
			ps.error("UDP packet dropped")
			ps.droppedPackets++
			err = ErrDroppedPacket // Our socket needs handling before admitting more packets.
			break
		}
		// The packet is meant for us. We handle it.
		if isDebug {
			ps.debug("UDP:recv", slog.Int("plen", len(payload)))
		}

		// Flag packets as needing processing.
		ps.pendingUDPv4++

		pkt.Rx = ps.lastRx
		pkt.Eth = *ehdr
		pkt.IP = ihdr // TODO(soypat): Don't ignore IP options.
		pkt.UDP = uhdr
		copy(pkt.payload[:], payload)
		err = port.ihandler.recv(pkt)
		if err == io.EOF {
			// Special case; EOF is flag to close port
			err = nil
			port.Close()
			if isDebug {
				ps.debug("UDP:closed", slog.Int("port", int(port.Port())))
			}
		} else if err == ErrFlagPending {
			err = nil // TODO(soypat).
		}

	case 6:
		// TCP (Transport Control Protocol).
		if len(ps.portsTCP) == 0 {
			break // No sockets.
		} else if len(payload) < eth.SizeTCPHeader {
			err = errTooShortTCPOrUDP
			break
		}

		thdr, offset := eth.DecodeTCPHeader(payload)
		if thdr.DestinationPort == 0 || thdr.SourcePort == 0 {
			err = errZeroPort
			break
		} else if offset < eth.SizeTCPHeader || int(offset) > len(payload) {
			err = errBadTCPOffset
			break
		}

		tcpOptions := payload[eth.SizeTCPHeader:offset]
		payload = payload[offset:]
		gotsum := thdr.CalculateChecksumIPv4(&ihdr, tcpOptions, payload)

		if gotsum != thdr.Checksum {
			err = errChecksumTCPorUDP
			break
		}
		port := findPort(ps.portsTCP, thdr.DestinationPort)
		if port == nil {
			if isDebug {
				ps.debug("tcp:noSocket", slog.Int("port", int(thdr.DestinationPort)), slog.Int("avail", len(ps.portsTCP)))
			}
			break // No socket listening on this port.
		}

		pkt := &ps.auxTCP
		if pkt == nil {
			ps.error("TCP packet dropped")
			ps.droppedPackets++
			err = ErrDroppedPacket // Our socket needs handling before admitting more packets.
			break
		}
		if isDebug {
			ps.debug("TCP:recv",
				slog.Int("opt", len(tcpOptions)),
				slog.Int("ipopt", len(ipOptions)),
				slog.Int("payload", len(payload)),
			)
		}
		ps.pendingTCPv4++
		pkt.Rx = ps.lastRx
		pkt.Eth = *ehdr
		pkt.IP = ihdr
		pkt.TCP = thdr
		n := copy(pkt.data[:], ipOptions)
		n += copy(pkt.data[n:], tcpOptions)
		copy(pkt.data[n:], payload)
		err = port.handler.recv(pkt)
		if err == io.EOF {
			// Special case; EOF is flag to close port
			err = nil
			port.Close()
			if isDebug {
				ps.debug("TCP:closed", slog.Int("port", int(port.Port())))
			}
		} else if err == ErrFlagPending {
			err = nil // TODO(soypat).
		}
	}
	if err != nil {
		ps.error("Stack.RecvEth", slog.String("err", err.Error()))
	}
	return err
}

func (ps *PortStack) HandleEth(dst []byte) (n int, err error) {
	// defer ps.trace("HandleEth:end")
	isTrace := ps.isLogEnabled(levelTrace)
	if isTrace {
		ps.trace("HandleEth:start", slog.Int("dstlen", len(dst)))
	}
	n, err = ps.handleEth(dst)
	if n > 0 && err == nil {
		if isTrace {
			ps.trace("HandleEth:send", slog.Int("plen", n))
		}
		ps.lastTx = ps.now()
		ps.processedPackets++
	} else if err != nil && ps.isLogEnabled(slog.LevelError) {
		ps.error("HandleEth", slog.String("err", err.Error()))
	}
	return n, err
}

// HandleEth searches for a socket with a pending packet and writes the response
// into the dst argument. The length written to dst is returned.
// [ErrFlagPending] can be returned by value by a handler to indicate the packet was
// not processed and that a future call to HandleEth is required to complete.
//
// If a handler returns any other error the port is closed.
func (ps *PortStack) handleEth(dst []byte) (n int, err error) {
	switch {
	case len(dst) < int(ps.mtu):
		return 0, io.ErrShortBuffer

	case !ps.IsPendingHandling():
		return 0, nil // No remaining packets to handle.
	}
	n = ps.arpClient.handle(dst)
	if n != 0 {
		return n, nil
	}

	type Socket interface {
		Close()
		IsPendingHandling() bool
		HandleEth(dst []byte) (int, error)
	}

	handleSocket := func(dst []byte, sock Socket) (int, bool, error) {
		if !sock.IsPendingHandling() {
			return 0, false, nil // Nothing to handle, just skip.
		}
		// Socket has an unhandled packet.
		n, err := sock.HandleEth(dst)
		if err == ErrFlagPending {
			// Special case: Socket may have written data but needs future handling, flagged with the ErrFlagPending error.
			return n, true, nil
		}
		if err != nil {
			sock.Close()
			if err == io.EOF {
				// Special case: If error is EOF we don't return it to caller but we do write the packet if any.
				err = nil
			} else {
				n = 0 // Clear n on unknown error and return error up the call stack.
			}
		}
		return n, sock.IsPendingHandling(), err
	}

	isDebug := ps.isLogEnabled(slog.LevelDebug)
	socketPending := false
	if ps.pendingUDPv4 > 0 {
		for i := range ps.portsUDP {
			n, pending, err := handleSocket(dst, &ps.portsUDP[i])
			if pending {
				socketPending = true
			}
			if err != nil {
				return 0, err
			} else if n > 0 {
				if isDebug {
					ps.debug("UDP:send", slog.Int("plen", n))
				}
				return n, nil
			}
		}
		if !socketPending {
			ps.pendingUDPv4 = 0 // No more pending UDP sockets.
		}
	}

	socketPending = false
	if ps.pendingTCPv4 > 0 {
		for i := range ps.portsTCP {
			n, pending, err := handleSocket(dst, &ps.portsTCP[i])
			if pending {
				pending = true
			}
			if err != nil {
				return 0, err
			} else if n > 0 {
				if isDebug {
					ps.debug("TCP:send", slog.Int("plen", n))
				}
				return n, nil
			}
		}
		if !socketPending {
			ps.pendingTCPv4 = 0 // No more pending TCP sockets.
		}
	}

	return 0, nil // Nothing handled.
}

// IsPendingHandling checks if a call to HandleEth could possibly result in a packet being generated by the PortStack.
func (ps *PortStack) IsPendingHandling() bool {
	return ps.pendingUDPv4 > 0 || ps.pendingTCPv4 > 0 || ps.arpClient.isPending()
}

// OpenUDP opens a UDP port and sets the handler.
// OpenUDP returns an error if the port is already open
// or if there is no socket available it returns an error.
//
// See [PortStack] for information on handler argument.
func (ps *PortStack) OpenUDP(portNum uint16, handler iudphandler) error {
	switch {
	case portNum == 0:
		return errZeroPort
	case handler == nil:
		return errNilHandler
	}

	port, err := findAvailPort(ps.portsUDP, portNum)
	if err != nil {
		return err
	}
	port.Open(portNum, handler)
	return nil
}

// FlagPendingUDP flags a given UDP port as having a pending packet.
// This is useful to force a response even if no packet has been received.
//
// See [PortStack] for more information on how packets are processed.
func (ps *PortStack) FlagPendingUDP(portNum uint16) error {
	if portNum == 0 {
		return errZeroPort
	}
	port := findPort(ps.portsUDP, portNum)
	if port == nil {
		return errPortNonexistent
	}
	ps.pendingUDPv4++
	return nil
}

// CloseUDP closes a UDP port. See [PortStack].
func (ps *PortStack) CloseUDP(portNum uint16) error {
	if portNum == 0 {
		return errZeroPort
	}
	port := findPort(ps.portsUDP, portNum)
	if port == nil {
		return errPortNonexistent
	}
	port.Close()
	return nil
}

// OpenTCP opens a TCP port and sets the handler.
// OpenTCP returns an error if the port is already open
// or if there is no socket available it returns an error.
//
// See [PortStack] for information on handler argument.
func (ps *PortStack) OpenTCP(portNum uint16, handler itcphandler) error {
	switch {
	case portNum == 0:
		return errZeroPort
	case handler == nil:
		return errNilHandler
	}
	p, err := findAvailPort(ps.portsTCP, portNum)
	if err != nil {
		return err
	}
	p.Open(portNum, handler)
	return nil
}

// FlagPendingTCP flags a given TCP port as having a pending packet.
// This is useful to force a response even if no packet has been received.
//
// See [PortStack] for more information on how packets are processed.
func (ps *PortStack) FlagPendingTCP(portNum uint16) error {
	if portNum == 0 {
		return errZeroPort
	}
	port := findPort(ps.portsTCP, portNum)
	if port == nil {
		return errPortNonexistent
	}
	ps.pendingTCPv4++
	return nil
}

// CloseTCP closes the TCP port, effectively aborting the connection. See [PortStack].
func (ps *PortStack) CloseTCP(portNum uint16) error {
	if portNum == 0 {
		return errZeroPort
	}
	port := findPort(ps.portsTCP, portNum)
	if port == nil {
		return errPortNonexistent
	}
	port.Close()
	return nil
}

func (ps *PortStack) Bind(sockfd int, ip netip.AddrPort) error {
	return errors.New("Bind not implemented")
}

func (ps *PortStack) Accept(sockfd int, ip netip.AddrPort) (int, error) {
	return -1, errors.New("Accept not implemented")
}

func (ps *PortStack) Close(sockfd int) error {
	return errors.New("Close not implemented")
}

func (ps *PortStack) Connect(sockfd int, host string, ip netip.AddrPort) error {
	return errors.New("Connect not implemented")
}

func (ps *PortStack) GetHostByName(name string) (netip.Addr, error) {
	return netip.Addr{}, errors.New("GetHostByName not implemented")
}

func (ps *PortStack) Listen(sockfd int, backlog int) error {
	return errors.New("Listen not implemented")
}

func (ps *PortStack) Recv(sockfd int, buf []byte, flags int, deadline time.Time) (int, error) {
	return 0, errors.New("Recv not implemented")
}

func (ps *PortStack) Send(sockfd int, buf []byte, flags int, deadline time.Time) (int, error) {
	return 0, errors.New("Send not implemented")
}

func (ps *PortStack) SetSockOpt(sockfd int, level int, opt int, value interface{}) error {
	return errors.New("SetSockOpt not implemented")
}

func (ps *PortStack) Socket(domain int, stype int, protocol int) (int, error) {
	return -1, errors.New("Socket not implemented")
}

func (ps *PortStack) linkUp() {
	println("Link is UP")

	// Make a copy of the device MAC as [6]byte
	mac, _ := ps.link.GetHardwareAddr()
	ps.SetMAC(mac)

	// Begin asynchronous packet handling.
	go ps.NICLoop()

	// Perform DHCP request.
	dhcpClient := NewDHCPClient(ps, dhcp.DefaultClientPort)
	err := dhcpClient.BeginRequest(DHCPRequestConfig{
		RequestedAddr: netip.AddrFrom4([4]byte{192, 168, 1, 69}),
		Xid:           0x12345678,
	})
	if err != nil {
		panic("dhcp failed: " + err.Error())
	}
	for !dhcpClient.Done() {
		println("dhcp ongoing...")
		time.Sleep(time.Second / 2)
	}
	ip := dhcpClient.Offer()
	println("DHCP complete IP:", ip.String())
	ps.SetAddr(ip) // It's important to set the IP address after DHCP completes.

	// Interface is UP
	println("Interface is UP")
}

func (ps *PortStack) linkDown() {
	println("Link is DOWN")
	// TODO kill NICLoop()
	// Interface is DOWN
	println("Interface is DOWN")
}

func (ps *PortStack) Notify(event netlink.Event) {
	switch event {
	case netlink.EventNetUp:
		ps.linkUp()
	case netlink.EventNetDown:
		ps.linkDown()
	}
}

// Test GC stats printing.
var (
	memstats   runtime.MemStats
	lastAllocs uint64
	lastLog    time.Time
)

const enableGCPrint = true
const minLogPeriod = 8 * time.Second

// printGCStatsIfChanged prints GC stats if they have changed since the last call and
// at least minLogPeriod has passed.
func printGCStatsIfChanged(log *slog.Logger) {
	if !enableGCPrint {
		return
	}
	// Split logging into two calls since slog inlines at most 5 arguments per call.
	// This way we avoid heap allocations for the log message to avoid interfering with GC.
	runtime.ReadMemStats(&memstats)
	now := time.Now()
	if memstats.TotalAlloc == lastAllocs || now.Sub(lastLog) < minLogPeriod {
		return // don't print if no change in allocations.
	}
	println("GC stats ", now.Unix())
	print(" TotalAlloc= ", memstats.TotalAlloc)
	print(" Frees=", memstats.Frees)
	print(" Mallocs=", memstats.Mallocs)
	print(" GCSys=", memstats.GCSys)
	println(" Sys=", memstats.Sys)
	print("HeapIdle=", memstats.HeapIdle)
	print(" HeapInuse=", memstats.HeapInuse)
	print(" HeapReleased=", memstats.HeapReleased)
	println(" HeapSys=", memstats.HeapSys)
	// log.LogAttrs(context.Background(), slog.LevelInfo, "MemStats",
	// 	slog.Uint64("TotalAlloc", memstats.TotalAlloc),
	// 	slog.Uint64("Frees", memstats.Frees),
	// 	slog.Uint64("Mallocs", memstats.Mallocs),
	// 	slog.Uint64("GCSys", memstats.GCSys),
	// 	slog.Uint64("Sys", memstats.Sys),
	// )
	// log.LogAttrs(context.Background(), slog.LevelInfo, "MemStats.Heap",
	// 	slog.Uint64("HeapIdle", memstats.HeapIdle),
	// 	slog.Uint64("HeapInuse", memstats.HeapInuse),
	// 	slog.Uint64("HeapReleased", memstats.HeapReleased),
	// 	slog.Uint64("HeapSys", memstats.HeapSys),
	// )
	// Above calls may allocate.
	runtime.ReadMemStats(&memstats)
	lastAllocs = memstats.TotalAlloc
	lastLog = now
}

func (ps *PortStack) NICLoop() {
	// Maximum number of packets to queue before sending them.
	const (
		queueSize                = 4
		maxRetriesBeforeDropping = 3
		// TODO want to use ps.MTU but that's not a constant, so...
		MTU                      = 2048
	)
	var queue [queueSize][MTU]byte
	var lenBuf [queueSize]int
	var retries [queueSize]int
	markSent := func(i int) {
		queue[i] = [MTU]byte{} // Not really necessary.
		lenBuf[i] = 0
		retries[i] = 0
	}
	for {
		printGCStatsIfChanged(ps.logger)
		stallRx := true
		// Poll for incoming packets.
		for i := 0; i < 1; i++ {
			gotPacket, err := ps.link.TryPoll()
			if err != nil {
				println("poll error:", err.Error())
			}
			if !gotPacket {
				break
			}
			stallRx = false
		}

		// Queue packets to be sent.
		for i := range queue {
			if retries[i] != 0 {
				continue // Packet currently queued for retransmission.
			}
			var err error
			buf := queue[i][:]
			lenBuf[i], err = ps.HandleEth(buf[:])
			if err != nil {
				println("stack error n(should be 0)=", lenBuf[i], "err=", err.Error())
				lenBuf[i] = 0
				continue
			}
			if lenBuf[i] == 0 {
				break
			}
		}
		stallTx := lenBuf == [queueSize]int{}
		if stallTx {
			if stallRx {
				// Avoid busy waiting when both Rx and Tx stall.
				time.Sleep(51 * time.Millisecond)
			}
			continue
		}

		// Send queued packets.
		for i := range queue {
			n := lenBuf[i]
			if n <= 0 {
				continue
			}
			err := ps.link.SendEth(queue[i][:n])
			if err != nil {
				// Queue packet for retransmission.
				retries[i]++
				if retries[i] > maxRetriesBeforeDropping {
					markSent(i)
					println("dropped outgoing packet:", err.Error())
				}
			} else {
				markSent(i)
			}
		}
	}
}

func (ps *PortStack) now() time.Time {
	return time.Now()
}

func (ps *PortStack) info(msg string, attrs ...slog.Attr) {
	ps.logAttrsPrint(slog.LevelInfo, msg, attrs...)
}

func (ps *PortStack) error(msg string, attrs ...slog.Attr) {
	ps.logAttrsPrint(slog.LevelError, msg, attrs...)
}

func (ps *PortStack) debug(msg string, attrs ...slog.Attr) {
	ps.logAttrsPrint(slog.LevelDebug, msg, attrs...)
}

const levelTrace = slog.LevelDebug - 2

func (ps *PortStack) trace(msg string, attrs ...slog.Attr) {
	ps.logAttrsPrint(levelTrace, msg, attrs...)
}

func (ps *PortStack) isLogEnabled(lvl slog.Level) bool {
	return heapAllocDebugging || (ps.logger != nil && ps.logger.Handler().Enabled(context.Background(), lvl))
}

const heapAllocDebugging = false

var memstats runtime.MemStats
var lastAllocs uint64

func (ps *PortStack) logAttrsPrint(level slog.Level, msg string, attrs ...slog.Attr) {
	if heapAllocDebugging {
		runtime.ReadMemStats(&memstats)
		if memstats.TotalAlloc != lastAllocs {
			print("[ALLOC] inc=", int64(memstats.TotalAlloc)-int64(lastAllocs))
			print(" tot=", memstats.TotalAlloc)
			println()
		}
		if level == levelTrace {
			print("TRACE ")
		} else if level < slog.LevelDebug {
			print("SEQS ")
		} else {
			print(level.String(), " ")
		}
		print(msg)
		for _, a := range attrs {
			switch a.Value.Kind() {
			case slog.KindString:
				print(" ", a.Key, "=", a.Value.String())
			}
		}
		println()
		runtime.ReadMemStats(&memstats)
		if memstats.TotalAlloc != lastAllocs {
			lastAllocs = memstats.TotalAlloc
		}
		return
	}
	if ps.logger != nil {
		ps.logger.LogAttrs(context.Background(), level, msg, attrs...)
	}
}

func (ps *PortStack) SetLogger(log *slog.Logger) {
	ps.logger = log
}

// logAttrsPrint is a hand-rolled slog.Handler implementation for use in memory contrained systems.
func logAttrsPrint(level slog.Level, msg string, attrs ...slog.Attr) {
	var levelStr string = level.String()

	print(levelStr)
	print(" ")
	print(msg)

	for _, a := range attrs {
		print(" ")
		print(a.Key)
		print("=")
		if a.Value.Kind() == slog.KindAny {
			fmt.Printf("%+v", a.Value.Any())
		} else {
			print(a.Value.String())
		}
	}
	println()
}

var _ porter = udpPort{}
var _ porter = tcpPort{}

type porter interface {
	Port() uint16
}

func findPort[T porter](list []T, portNum uint16) *T {
	for i := range list {
		if list[i].Port() == portNum {
			return &list[i]
		}
	}
	return nil
}

func findAvailPort[T porter](list []T, portNum uint16) (*T, error) {
	availableIdx := -1
	for i := range list {
		got := list[i].Port()
		if got == portNum {
			availableIdx = -2
			break
		} else if got == 0 { // Port==0 means port is unused.
			availableIdx = i
			break
		}
	}
	switch availableIdx {
	case -1:
		return nil, errPortNoSpace
	case -2:
		return nil, errPortNoneAvail
	}
	return &list[availableIdx], nil
}

func bytesAttr(name string, b []byte) slog.Attr {
	return slog.Attr{
		Key:   name,
		Value: slog.StringValue(string(b)),
	}
}<|MERGE_RESOLUTION|>--- conflicted
+++ resolved
@@ -6,12 +6,9 @@
 	"fmt"
 	"io"
 	"log/slog"
+	"net"
 	"net/netip"
 	"runtime"
-<<<<<<< HEAD
-	"slices"
-=======
->>>>>>> 8fa21508
 	"strconv"
 	"time"
 
@@ -32,14 +29,8 @@
 	MaxOpenPortsTCP int
 	// GlobalHandler processes all incoming ethernet frames before they reach the port handlers.
 	// If GlobalHandler returns an error the frame is discarded and PortStack.HandleEth returns the error.
-<<<<<<< HEAD
-	GlobalHandler ethernethandler
-	Logger        *slog.Logger
-=======
 	// GlobalHandler ethernethandler
 	Logger *slog.Logger
-	MAC    [6]byte
->>>>>>> 8fa21508
 	// MTU is the maximum transmission unit of the ethernet interface.
 	MTU  uint16
 	Link netlink.Netlinker
@@ -155,16 +146,9 @@
 	ps.ip = addr.As4()
 }
 
-<<<<<<< HEAD
-func (ps *PortStack) MTU() uint16                 { return ps.mtu }
-func (ps *PortStack) MAC() net.HardwareAddr       { return slices.Clone(ps.mac[:]) }
-func (ps *PortStack) MACAs6() [6]byte             { return ps.mac }
+func (ps *PortStack) MTU() uint16 { return ps.mtu }
 func (ps *PortStack) SetMAC(mac net.HardwareAddr) { copy(ps.mac[:], mac) }
-=======
-func (ps *PortStack) MTU() uint16 { return ps.mtu }
-
 func (ps *PortStack) MACAs6() [6]byte { return ps.mac }
->>>>>>> 8fa21508
 
 // RecvEth validates an ethernet+ipv4 frame in payload. If it is OK then it
 // defers response handling of the packets during a call to [Stack.HandleEth].
@@ -668,58 +652,6 @@
 	}
 }
 
-// Test GC stats printing.
-var (
-	memstats   runtime.MemStats
-	lastAllocs uint64
-	lastLog    time.Time
-)
-
-const enableGCPrint = true
-const minLogPeriod = 8 * time.Second
-
-// printGCStatsIfChanged prints GC stats if they have changed since the last call and
-// at least minLogPeriod has passed.
-func printGCStatsIfChanged(log *slog.Logger) {
-	if !enableGCPrint {
-		return
-	}
-	// Split logging into two calls since slog inlines at most 5 arguments per call.
-	// This way we avoid heap allocations for the log message to avoid interfering with GC.
-	runtime.ReadMemStats(&memstats)
-	now := time.Now()
-	if memstats.TotalAlloc == lastAllocs || now.Sub(lastLog) < minLogPeriod {
-		return // don't print if no change in allocations.
-	}
-	println("GC stats ", now.Unix())
-	print(" TotalAlloc= ", memstats.TotalAlloc)
-	print(" Frees=", memstats.Frees)
-	print(" Mallocs=", memstats.Mallocs)
-	print(" GCSys=", memstats.GCSys)
-	println(" Sys=", memstats.Sys)
-	print("HeapIdle=", memstats.HeapIdle)
-	print(" HeapInuse=", memstats.HeapInuse)
-	print(" HeapReleased=", memstats.HeapReleased)
-	println(" HeapSys=", memstats.HeapSys)
-	// log.LogAttrs(context.Background(), slog.LevelInfo, "MemStats",
-	// 	slog.Uint64("TotalAlloc", memstats.TotalAlloc),
-	// 	slog.Uint64("Frees", memstats.Frees),
-	// 	slog.Uint64("Mallocs", memstats.Mallocs),
-	// 	slog.Uint64("GCSys", memstats.GCSys),
-	// 	slog.Uint64("Sys", memstats.Sys),
-	// )
-	// log.LogAttrs(context.Background(), slog.LevelInfo, "MemStats.Heap",
-	// 	slog.Uint64("HeapIdle", memstats.HeapIdle),
-	// 	slog.Uint64("HeapInuse", memstats.HeapInuse),
-	// 	slog.Uint64("HeapReleased", memstats.HeapReleased),
-	// 	slog.Uint64("HeapSys", memstats.HeapSys),
-	// )
-	// Above calls may allocate.
-	runtime.ReadMemStats(&memstats)
-	lastAllocs = memstats.TotalAlloc
-	lastLog = now
-}
-
 func (ps *PortStack) NICLoop() {
 	// Maximum number of packets to queue before sending them.
 	const (
@@ -737,7 +669,7 @@
 		retries[i] = 0
 	}
 	for {
-		printGCStatsIfChanged(ps.logger)
+		//printGCStatsIfChanged(ps.logger)
 		stallRx := true
 		// Poll for incoming packets.
 		for i := 0; i < 1; i++ {
